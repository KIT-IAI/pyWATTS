--- conflicted
+++ resolved
@@ -54,7 +54,6 @@
 
     pytorch_wrapper = PyTorchWrapper(model,
                                      fit_kwargs={"batch_size": 8, "epochs": 1},
-<<<<<<< HEAD
                                      optimizer=optimizer,
                                      loss_fn=torch.nn.MSELoss(reduction='sum'))\
                       (
@@ -62,14 +61,6 @@
                         power_lag2=shift_power_statistics2,
                         target=scale_power_statistics
                       )
-=======
-                                     compile_kwargs={"loss": "mse", "optimizer": "Adam", "metrics": ["mse"]}) \
-            (
-            power_lag1=shift_power_statistics,
-            power_lag2=shift_power_statistics2,
-            target=scale_power_statistics
-        )
->>>>>>> 538c5f95
 
     inverse_power_scale = power_scaler(x=pytorch_wrapper,
                                        computation_mode=ComputationMode.Transform,
