--- conflicted
+++ resolved
@@ -6,12 +6,8 @@
        "pytest-cov"
        ]
 soft_dependencies = [
-<<<<<<< HEAD
-    "river"
-=======
     "river",
     "tensorflow>=2 ; platform_system!='Darwin'"
->>>>>>> 1bd59836
 ]
 
 setuptools.setup(
