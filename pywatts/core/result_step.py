from typing import Optional, Dict

import pandas as pd

from pywatts.core.base_step import BaseStep
from pywatts.core.filemanager import FileManager


class ResultStep(BaseStep):
    """
    This steps fetch the correct column if the previous step provides data with multiple columns as output
    """

    def __init__(self, input_steps, buffer_element: str):
        super().__init__(input_steps=input_steps)
        self.buffer_element = buffer_element

    def get_result(self, start: pd.Timestamp, end: Optional[pd.Timestamp], buffer_element: str = None,
<<<<<<< HEAD
                   return_all=False, minimum_data=(0, pd.Timedelta(0)), recalculate=False):
=======
                   return_all=False, minimum_data=(0, pd.Timedelta(0)), use_result_buffer=False):
>>>>>>> f6426da2
        """
        Returns the specified result of the previous step.
        """
        # There exist only one input step in a result buffer
        input_step = list(self.input_steps.values())[0]
        if not return_all:
            return input_step.get_result(start, end, self.buffer_element, minimum_data=minimum_data,
                                         use_result_buffer=use_result_buffer)
        else:
            return {self.buffer_element: input_step.get_result(start, end, self.buffer_element,
                                                               minimum_data=minimum_data,
                                                               use_result_buffer=use_result_buffer)}

    def get_json(self, fm: FileManager) -> Dict:
        """
        Returns all information for restoring the resultStep.
        """
        json_dict = super().get_json(fm)
        json_dict["buffer_element"] = self.buffer_element
        return json_dict

    @classmethod
    def load(cls, stored_step: dict, inputs, targets, module, file_manager):
        """
        Load a stored ResultStep.

        :param stored_step: Informations about the stored step
        :param inputs: The input step of the stored step
        :param targets: The target step of the stored step
        :param module: The module wrapped by this step
        :return: Step
        """
        step = cls(inputs, stored_step["buffer_element"])
        step.id = stored_step["id"]
        step.name = stored_step["name"]
        step.last = stored_step["last"]
        return step


    def further_elements(self, counter: pd.Timestamp) -> bool:
        for input_step in self.input_steps.values():
            if not input_step.further_elements(counter):
                return False
        return True<|MERGE_RESOLUTION|>--- conflicted
+++ resolved
@@ -16,11 +16,7 @@
         self.buffer_element = buffer_element
 
     def get_result(self, start: pd.Timestamp, end: Optional[pd.Timestamp], buffer_element: str = None,
-<<<<<<< HEAD
-                   return_all=False, minimum_data=(0, pd.Timedelta(0)), recalculate=False):
-=======
                    return_all=False, minimum_data=(0, pd.Timedelta(0)), use_result_buffer=False):
->>>>>>> f6426da2
         """
         Returns the specified result of the previous step.
         """
