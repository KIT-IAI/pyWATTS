Core
=====

Basic Idea
----------
The main goal of pyWATTS is to automate the time series analysis workflow.
Therefore, it aims to provide an end-to-end solution for executing experiments on time series.
To achieve this goal, the main Python object of pyWATTS is the pipeline.
The pipeline manages different steps and ensures the correct order of execution.


Architecture
------------

The three Python objects of pyWATTS are

* the pipeline,
* the step,and
* the module.

Module
.......
.. important::
   In pyWATTS, a module provides the transform operation for time series analysis.
   More specifically, modules transform the input time series into an output time series.

For example, the CalendarExtraction module uses a time series as input and outputs a new time series that contains information about the weekday, public holiday, and so on for each time-step in the input time series.

PyWATTS has the following requirements for modules:

1. The modules have to inherit either from `BaseEstimator` or `BaseTransformer`.
2. The modules have have to implement `fit(...)`, `transform(...)`, `set_params(...)`, and `get_params(...)`.
   Note that if a module does not need to be fitted, it can inherit from `BaseTransformer` and does not have to implement `fit(...)` by itself.
<<<<<<< HEAD
3. The modules has either to output a xarray DataArray or Dict that contains DataArrays. Note in the case of Dict,
   the desired xarray has to specified if this module is passed as input to another module via square brackets. E.g.
   ``input=keras_wrapper["target_one"]``. Moreover, each datarray needs a time dimension which should be the first
   dimension of the DataArray.
=======
3. The first dimension of each data-array in the output time-series has to be a time index.
>>>>>>> f2362b82

Steps
.....

.. important::

    In pyWATTS, a step manages the execution of a module.

More specifically, steps

* fetch the input data from the previous steps and handle the output.
* are responsible for calling the correct transform method. In most cases, this is `transform`.
  However, if a module provides `prob_transform` or `inverse_transform` then it is also possible to call them instead of
  `transform`.
* are responsible for executing the callbacks.

Moreover, using steps makes it possible that the same module instance is added multiple times to the pipeline.

pyWATTS contains four kinds of steps:

* The `StartStep` is the first step in the pipeline. For each column, of the input data one start step is created that
  contains one column
* A `Step` wraps the modules and calls the transform method. Similiar `ProbabilisticStep` and `InverseStep` call the
  `probabilistic_transform` or `inverse_transform`.
* The `EitherOrStep` is necessary if only one of the previous steps has to provide an output.
  This can occur after a condition in the pipeline.
* `ResultStep` is needed if the previous step provides a dict with multiple keys as output. It selects in the background,
  the correct result for the successing step.

Note that the user of the pipeline does not have to care about the steps.
Inserting and creating the correct steps is done by the `StepFactory` that works in the background.

Pipeline
........

.. important::
    The pipeline object in pyWATTS is the main Python object. It is responsible for executing the steps in the correct order.

Moreover, the pipeline object is responsible for the interaction between the user and the pipeline.
Therefore, the user interacts with this object for starting, storing, and reloading the pipeline.

Control Flow for adding Modules to a Pipeline
---------------------------------------------

To add a module to a pipeline, the user has to call the module with the input the module needs. Then in the background
the `StepFactory` is called and creates the needed steps.
For example, if a module is called with ``x=pipeline["input"]``, then a `StartStep` is added before adding the
step that wraps the corresponding module. This `StartStep` selects the column "input" from the input data.
Moreover, the `StepFactory` adds the dependencies to the newly created step.
Finally, the `StepFactory` adds the step to the pipeline and returns a new `StepInformation` to the module that in turn returns it to the user.<|MERGE_RESOLUTION|>--- conflicted
+++ resolved
@@ -31,14 +31,11 @@
 1. The modules have to inherit either from `BaseEstimator` or `BaseTransformer`.
 2. The modules have have to implement `fit(...)`, `transform(...)`, `set_params(...)`, and `get_params(...)`.
    Note that if a module does not need to be fitted, it can inherit from `BaseTransformer` and does not have to implement `fit(...)` by itself.
-<<<<<<< HEAD
 3. The modules has either to output a xarray DataArray or Dict that contains DataArrays. Note in the case of Dict,
    the desired xarray has to specified if this module is passed as input to another module via square brackets. E.g.
    ``input=keras_wrapper["target_one"]``. Moreover, each datarray needs a time dimension which should be the first
    dimension of the DataArray.
-=======
-3. The first dimension of each data-array in the output time-series has to be a time index.
->>>>>>> f2362b82
+
 
 Steps
 .....
