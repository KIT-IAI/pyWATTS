--- conflicted
+++ resolved
@@ -67,11 +67,7 @@
 
 
     def get_result(self, start: pd.Timestamp, end: Optional[pd.Timestamp], buffer_element: str = None,
-<<<<<<< HEAD
-                   return_all=False, minimum_data=(0, pd.Timedelta(0)), recalculate=False):
-=======
                    return_all=False, minimum_data=(0, pd.Timedelta(0)), use_result_buffer=False):
->>>>>>> f6426da2
         """
         This method is responsible for providing the result of this step.
         Therefore,
@@ -94,17 +90,10 @@
             return None
 
         # Only execute the module if the step is not finished and the results are not yet calculated
-<<<<<<< HEAD
-        if recalculate or (not self.finished and not (
-                end is not None and self._current_end is not None and end <= self._current_end)):
-            if not self.buffer or not self._current_end or end > self._current_end:
-                self._compute(start, end, minimum_data, recalculate)
-=======
         if not self.finished and not (
                 end is not None and self._current_end is not None and end <= self._current_end):
             if not self.current_buffer or not self._current_end or end > self._current_end:
                 self._compute(start, end, minimum_data)
->>>>>>> f6426da2
                 self._current_end = end
             if not end:
                 self.finished = True
@@ -232,14 +221,10 @@
         :return: The restored step.
         """
 
-<<<<<<< HEAD
-    def _get_input(self, start, batch, minimum_data=(0, pd.Timedelta(0)), recalculate=False):
-=======
     def _get_input(self, start, batch, minimum_data=(0, pd.Timedelta(0)), use_result_buffer=False):
->>>>>>> f6426da2
         return None
 
-    def _get_target(self, start, batch, minimum_data=(0, pd.Timedelta(0)), recalculate=False):
+    def _get_target(self, start, batch, minimum_data=(0, pd.Timedelta(0))):
         return None
 
     def _should_stop(self, start, end) -> bool:
