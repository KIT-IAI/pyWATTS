# Changelog

## Unreleased

### Added
* Add average module for pre-processing ([#166](https://github.com/KIT-IAI/pyWATTS/issues/166))
* Metric can be calculated on cutouts ([#149](https://github.com/KIT-IAI/pyWATTS/issues/149))
* Add custom scaler module for pre-processing ([#167](https://github.com/KIT-IAI/pyWATTS/issues/167))
* Add a MASE Summary ([#148](https://github.com/KIT-IAI/pyWATTS/issues/148))


<<<<<<< HEAD
=======
### Changed
* Retraining is triggered after all steps are transformed ([#117](https://github.com/KIT-IAI/pyWATTS/issues/117))

>>>>>>> c1f3630a
### Fixed
* Try to handle non matching shapes in metrics. If not possible raise an exception.  ([#154](https://github.com/KIT-IAI/pyWATTS/issues/154))
* Fixed Sampler-module, samples now in forwarding direction ([#174](https://github.com/KIT-IAI/pyWATTS/issues/174))
* Fixed wrong check of if summary should be returned in _run method of pipeline ([#157](https://github.com/KIT-IAI/pyWATTS/issues/157))
* Fixed Pipeline.to_folder() for modules that store parameters in numpy format by adding a special JSON-encoder for types that are not json-serializable by default ([#175](https://github.com/KIT-IAI/pyWATTS/issues/175))
* Added missing summaries to pywatts.summaries.__init__.py ([#183](https://github.com/KIT-IAI/pyWATTS/issues/183))
* Fixed the sklean-wrapper for transformers that require a target ([#185](https://github.com/KIT-IAI/pyWATTS/issues/185))


### Deprecated

## 0.2.0 - 2021-30-09

### Added
* Logger for modules is defined in Base  ([#77](https://github.com/KIT-IAI/pyWATTS/issues/77))
* Add parameters to RMSECalculator so that it can caluclate a sliding rmse too. ([#23](https://github.com/KIT-IAI/pyWATTS/issues/23))
* StatsmodelTimeSeriesModelWrapper.  ([#29](https://github.com/KIT-IAI/pyWATTS/issues/29))
* Optional pipeline path and less aggressive FileManager directory creation ([#94](https://github.com/KIT-IAI/pyWATTS/issues/94)) 
* Add fit_method parameter to FunctionModule ([#93](https://github.com/KIT-IAI/pyWATTS/issues/93))
* SummaryFunctionality ([#34](https://github.com/KIT-IAI/pyWATTS/issues/34))
  * BaseSummary Module, from which summary module should inherit.
  * SummaryStep, which handles the execution of the summary module.
  * RMSESummary and RollingRMSE as consequence of the usage of summary modules.
  * Time needed by the fit method is recorded by the summary. (Part of the summary.md)
  * Section about how to get results of a pyWATTS pipeline.
  * Enable more generic usage of summaries, including different output formats ([#129](https://github.com/KIT-IAI/pyWATTS/issues/129))
* Add MAE as another summary. ([#99](https://github.com/KIT-IAI/pyWATTS/issues/99))
* Add summary parameter to train and test to ensure backward compatibility. ([#127](https://github.com/KIT-IAI/pyWATTS/issues/127))
* Add Min amd Max as new summaries ([#105](https://github.com/KIT-IAI/pyWATTS/issues/105))
* Add MAPE as new summary ([#104](https://github.com/KIT-IAI/pyWATTS/issues/104))
* Add a RunSetting for setting run specific settings in the steps ([#150](https://github.com/KIT-IAI/pyWATTS/issues/150))
* Add Slicer to slice data in a numpy like manner, i.e. a[start:end] ([#152](https://github.com/KIT-IAI/pyWATTS/issues/152))

### Changed
* Remove parameter step.stop. Instead we call the method _should_stop on the previous steps. ([#25](https://github.com/KIT-IAI/pyWATTS/issues/25))
* Change metrics to summaries ([#115](https://github.com/KIT-IAI/pyWATTS/issues/115))
* Change indeces and indices to indexes  ([#102](https://github.com/KIT-IAI/pyWATTS/issues/102))
* Restructure the modules folder  ([#114](https://github.com/KIT-IAI/pyWATTS/issues/114))

### Deprecated
* Usage of RMSECalculator. Will be removed in version 0.3. Calculation of metrics should be a summary and not a module. ([#34](https://github.com/KIT-IAI/pyWATTS/issues/34))
* Usage of MAECalculator. Will be removed in version 0.3. Calculation of metrics should be a summary and not a module. ([#115](https://github.com/KIT-IAI/pyWATTS/issues/115))

### Fixed
* Converts the input for the keras model in the kerasWrapper from xr.Dataarray to np.array ([#97](https://github.com/KIT-IAI/pyWATTS/issues/97))
* Missing call of _get_rolling in Rolling Base  ([#76](https://github.com/KIT-IAI/pyWATTS/issues/76))
* Fix save and load of keras Wrapper  ([#91](https://github.com/KIT-IAI/pyWATTS/issues/91))
* Import of pytorchWrapper via wrapper.__init__
* Fix the mask for weekends and public holidays in rolling_base  ([#107](https://github.com/KIT-IAI/pyWATTS/issues/107))
* Improved Online Learning Performance  ([#18](https://github.com/KIT-IAI/pyWATTS/issues/18))
  * Add a cache for the most recent value, since this value is often requested by successing modules.
  * Remove unecessary copies
  * Avoid uncessary execution in should_stop 
  * Improve performance in sample_module
  * Improve performance in trend_extraction
  * Callbacks are only executed if the step is finished. No intermediate results are plotted.
* Fix the extracted time index in rolling RMSE  ([#124](https://github.com/KIT-IAI/pyWATTS/issues/124))
* Use raise from if an exception is raise because an other is raised before for retaining the original stack trace  ([#123](https://github.com/KIT-IAI/pyWATTS/issues/123))
* Function module crashed because of missing is_fitted = True ([#144](https://github.com/KIT-IAI/pyWATTS/issues/144))



## 0.1.0 - 2021-25-03

### Added

  * Added integration tests to github actions by executing the examples in root directory ([#47](https://github.com/KIT-IAI/pyWATTS/issues/47))
  * Implementation of the profile neural network ([#71](https://github.com/KIT-IAI/pyWATTS/issues/47))
  * Imports from the init files for exception, modules, and wrapper. ([#27](https://github.com/KIT-IAI/pyWATTS/issues/27))
  * Add rolling_variance, rolling_kurtosis, rolling_skewness. ([#28](https://github.com/KIT-IAI/pyWATTS/issues/28))
  * Select the kind of groupby in the rolling function by an enum ([#28](https://github.com/KIT-IAI/pyWATTS/issues/28))

### Changed

  * Remove plot, to_csv, summary. Instead we add a callback functionality. Additional, we provide some basic callbacks. ([#16](https://github.com/KIT-IAI/pyWATTS/issues/16))
  * Change of the API  ([#16](https://github.com/KIT-IAI/pyWATTS/issues/16))
    * Use keyword arguments instead of list for determining the input of modules. keyword that start with target are only fed into the fit function.
    * Adapt the modules, so that they are compatible with the new API
    * Use xarray DataArray instead of xr.DataSets for exchaning the data
    * Remove collect step, since through the new API they are not necessary any more
    * Add ResultStep, for selecting the desired result if a moudule provides multiple ones.
    * Remove whitelister, instead columns can be selected via square brackets.
  * CalendarExtraction: Remove encoding, for each encoding and suitable feature a new feature is created. 
    E.g. month_sine. Additionally further calendar features are added. E.g. monday, tuesday, .. and cos encodings. For 
    the different features, a enum type is defined.


### Deprecated

### Fixed

  * Fixed pipeline crashing in RMSE module because of wrong time index ([#39](https://github.com/KIT-IAI/pyWATTS/issues/39))
  * Fixed bracket operator not working for steps within the pipeline ([#42](https://github.com/KIT-IAI/pyWATTS/issues/42))
  * Fixed dict objects could not be passed to pipeline ([#43](https://github.com/KIT-IAI/pyWATTS/issues/43))
  * Fixed old parameter in sample_module  ([#67](https://github.com/KIT-IAI/pyWATTS/issues/67))
  * Fixed array creation in trend extraciont ([#69](https://github.com/KIT-IAI/pyWATTS/issues/69))

## [0.0.1] - 2021-MM-DD

  * Train and test methods of pipeline returns data
  * Add PipelineStep for better management of Subpipelining
  * Replace pipeline.run with pipeline.train and pipeline.test
  * Remove CSVReader and add a parameter data to pipeline.run() method. 
    Data can either be a pandas dataframe or an xarray dataset.<|MERGE_RESOLUTION|>--- conflicted
+++ resolved
@@ -9,12 +9,9 @@
 * Add a MASE Summary ([#148](https://github.com/KIT-IAI/pyWATTS/issues/148))
 
 
-<<<<<<< HEAD
-=======
 ### Changed
 * Retraining is triggered after all steps are transformed ([#117](https://github.com/KIT-IAI/pyWATTS/issues/117))
 
->>>>>>> c1f3630a
 ### Fixed
 * Try to handle non matching shapes in metrics. If not possible raise an exception.  ([#154](https://github.com/KIT-IAI/pyWATTS/issues/154))
 * Fixed Sampler-module, samples now in forwarding direction ([#174](https://github.com/KIT-IAI/pyWATTS/issues/174))
