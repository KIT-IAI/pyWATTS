# Changelog

## Unreleased

### Added
* Metric can be calculated on cutouts ([#149](https://github.com/KIT-IAI/pyWATTS/issues/149))
<<<<<<< HEAD
* Add custom scaler module for pre-processing
=======
* Add a MASE Summary ([#148](https://github.com/KIT-IAI/pyWATTS/issues/148))
>>>>>>> b389dcfe

### Changed

### Fixed
* Try to handle non matching shapes in metrics. If not possible raise an exception.  ([#154](https://github.com/KIT-IAI/pyWATTS/issues/154))


### Deprecated

### Fixed
* Fixed wrong check of if summary should be returned in _run method of pipeline ([#157](https://github.com/KIT-IAI/pyWATTS/issues/157))

## 0.2.0 - 2021-30-09

### Added
* Logger for modules is defined in Base  ([#77](https://github.com/KIT-IAI/pyWATTS/issues/77))
* Add parameters to RMSECalculator so that it can caluclate a sliding rmse too. ([#23](https://github.com/KIT-IAI/pyWATTS/issues/23))
* StatsmodelTimeSeriesModelWrapper.  ([#29](https://github.com/KIT-IAI/pyWATTS/issues/29))
* Optional pipeline path and less aggressive FileManager directory creation ([#94](https://github.com/KIT-IAI/pyWATTS/issues/94)) 
* Add fit_method parameter to FunctionModule ([#93](https://github.com/KIT-IAI/pyWATTS/issues/93))
* SummaryFunctionality ([#34](https://github.com/KIT-IAI/pyWATTS/issues/34))
  * BaseSummary Module, from which summary module should inherit.
  * SummaryStep, which handles the execution of the summary module.
  * RMSESummary and RollingRMSE as consequence of the usage of summary modules.
  * Time needed by the fit method is recorded by the summary. (Part of the summary.md)
  * Section about how to get results of a pyWATTS pipeline.
  * Enable more generic usage of summaries, including different output formats ([#129](https://github.com/KIT-IAI/pyWATTS/issues/129))
* Add MAE as another summary. ([#99](https://github.com/KIT-IAI/pyWATTS/issues/99))
* Add summary parameter to train and test to ensure backward compatibility. ([#127](https://github.com/KIT-IAI/pyWATTS/issues/127))
* Add Min amd Max as new summaries ([#105](https://github.com/KIT-IAI/pyWATTS/issues/105))
* Add MAPE as new summary ([#104](https://github.com/KIT-IAI/pyWATTS/issues/104))
* Add a RunSetting for setting run specific settings in the steps ([#150](https://github.com/KIT-IAI/pyWATTS/issues/150))
* Add Slicer to slice data in a numpy like manner, i.e. a[start:end] ([#152](https://github.com/KIT-IAI/pyWATTS/issues/152))

### Changed
* Remove parameter step.stop. Instead we call the method _should_stop on the previous steps. ([#25](https://github.com/KIT-IAI/pyWATTS/issues/25))
* Change metrics to summaries ([#115](https://github.com/KIT-IAI/pyWATTS/issues/115))
* Change indeces and indices to indexes  ([#102](https://github.com/KIT-IAI/pyWATTS/issues/102))
* Restructure the modules folder  ([#114](https://github.com/KIT-IAI/pyWATTS/issues/114))

### Deprecated
* Usage of RMSECalculator. Will be removed in version 0.3. Calculation of metrics should be a summary and not a module. ([#34](https://github.com/KIT-IAI/pyWATTS/issues/34))
* Usage of MAECalculator. Will be removed in version 0.3. Calculation of metrics should be a summary and not a module. ([#115](https://github.com/KIT-IAI/pyWATTS/issues/115))

### Fixed
* Converts the input for the keras model in the kerasWrapper from xr.Dataarray to np.array ([#97](https://github.com/KIT-IAI/pyWATTS/issues/97))
* Missing call of _get_rolling in Rolling Base  ([#76](https://github.com/KIT-IAI/pyWATTS/issues/76))
* Fix save and load of keras Wrapper  ([#91](https://github.com/KIT-IAI/pyWATTS/issues/91))
* Import of pytorchWrapper via wrapper.__init__
* Fix the mask for weekends and public holidays in rolling_base  ([#107](https://github.com/KIT-IAI/pyWATTS/issues/107))
* Improved Online Learning Performance  ([#18](https://github.com/KIT-IAI/pyWATTS/issues/18))
  * Add a cache for the most recent value, since this value is often requested by successing modules.
  * Remove unecessary copies
  * Avoid uncessary execution in should_stop 
  * Improve performance in sample_module
  * Improve performance in trend_extraction
  * Callbacks are only executed if the step is finished. No intermediate results are plotted.
* Fix the extracted time index in rolling RMSE  ([#124](https://github.com/KIT-IAI/pyWATTS/issues/124))
* Use raise from if an exception is raise because an other is raised before for retaining the original stack trace  ([#123](https://github.com/KIT-IAI/pyWATTS/issues/123))
* Function module crashed because of missing is_fitted = True ([#144](https://github.com/KIT-IAI/pyWATTS/issues/144))



## 0.1.0 - 2021-25-03

### Added

  * Added integration tests to github actions by executing the examples in root directory ([#47](https://github.com/KIT-IAI/pyWATTS/issues/47))
  * Implementation of the profile neural network ([#71](https://github.com/KIT-IAI/pyWATTS/issues/47))
  * Imports from the init files for exception, modules, and wrapper. ([#27](https://github.com/KIT-IAI/pyWATTS/issues/27))
  * Add rolling_variance, rolling_kurtosis, rolling_skewness. ([#28](https://github.com/KIT-IAI/pyWATTS/issues/28))
  * Select the kind of groupby in the rolling function by an enum ([#28](https://github.com/KIT-IAI/pyWATTS/issues/28))

### Changed

  * Remove plot, to_csv, summary. Instead we add a callback functionality. Additional, we provide some basic callbacks. ([#16](https://github.com/KIT-IAI/pyWATTS/issues/16))
  * Change of the API  ([#16](https://github.com/KIT-IAI/pyWATTS/issues/16))
    * Use keyword arguments instead of list for determining the input of modules. keyword that start with target are only fed into the fit function.
    * Adapt the modules, so that they are compatible with the new API
    * Use xarray DataArray instead of xr.DataSets for exchaning the data
    * Remove collect step, since through the new API they are not necessary any more
    * Add ResultStep, for selecting the desired result if a moudule provides multiple ones.
    * Remove whitelister, instead columns can be selected via square brackets.
  * CalendarExtraction: Remove encoding, for each encoding and suitable feature a new feature is created. 
    E.g. month_sine. Additionally further calendar features are added. E.g. monday, tuesday, .. and cos encodings. For 
    the different features, a enum type is defined.


### Deprecated

### Fixed

  * Fixed pipeline crashing in RMSE module because of wrong time index ([#39](https://github.com/KIT-IAI/pyWATTS/issues/39))
  * Fixed bracket operator not working for steps within the pipeline ([#42](https://github.com/KIT-IAI/pyWATTS/issues/42))
  * Fixed dict objects could not be passed to pipeline ([#43](https://github.com/KIT-IAI/pyWATTS/issues/43))
  * Fixed old parameter in sample_module  ([#67](https://github.com/KIT-IAI/pyWATTS/issues/67))
  * Fixed array creation in trend extraciont ([#69](https://github.com/KIT-IAI/pyWATTS/issues/69))

## [0.0.1] - 2021-MM-DD

  * Train and test methods of pipeline returns data
  * Add PipelineStep for better management of Subpipelining
  * Replace pipeline.run with pipeline.train and pipeline.test
  * Remove CSVReader and add a parameter data to pipeline.run() method. 
    Data can either be a pandas dataframe or an xarray dataset.<|MERGE_RESOLUTION|>--- conflicted
+++ resolved
@@ -4,11 +4,8 @@
 
 ### Added
 * Metric can be calculated on cutouts ([#149](https://github.com/KIT-IAI/pyWATTS/issues/149))
-<<<<<<< HEAD
 * Add custom scaler module for pre-processing
-=======
 * Add a MASE Summary ([#148](https://github.com/KIT-IAI/pyWATTS/issues/148))
->>>>>>> b389dcfe
 
 ### Changed
 
