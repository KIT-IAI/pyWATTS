import logging
import time
import warnings
from typing import Optional, Dict, Union, Callable, List

import cloudpickle
import numpy as np
import pandas as pd
import xarray as xr

from pywatts.callbacks import BaseCallback
from pywatts.core.base import Base, BaseEstimator
from pywatts.core.base_condition import BaseCondition
from pywatts.core.base_step import BaseStep
from pywatts.core.run_setting import RunSetting
from pywatts.core.computation_mode import ComputationMode
from pywatts.core.exceptions.not_fitted_exception import NotFittedException
from pywatts.core.filemanager import FileManager
from pywatts.core.result_step import ResultStep
from pywatts.utils._xarray_time_series_utils import _get_time_indexes

logger = logging.getLogger(__name__)


class Step(BaseStep):
    """
    This step encapsulates modules and manages all information for executing a pipeline step.
    Including fetching the input from the input and target step.

    :param module: The module which is wrapped by the step-
    :type module: Base
    :param input_step: The input_step of the module.
    :type input_step: Step
    :param file_manager: The file_manager which is used for storing data.
    :type file_manager: FileManager
    :param target: The step against which's output the module of the current step should be fitted. (Default: None)
    :type target: Optional[Step]
    :param computation_mode: The computation mode which should be for this step. (Default: ComputationMode.Default)
    :type computation_mode: ComputationMode
    :param callbacks: Callbacks to use after results are processed.
    :type callbacks: List[Union[BaseCallback, Callable[[Dict[str, xr.DataArray]], None]]]
    :param condition: A callable which checks if the step should be executed with the current data.
    :type condition: Callable[xr.DataArray, xr.DataArray, bool]
    :param refit_conditions: A List of Callables of BaseConditions, which contains a condition that indicates if
                                 the module should be trained or not
    :type refit_conditions: List[Union[BaseCondition, Callable]]
    :param lag: Needed for online learning. Determines what data can be used for retraining.
            E.g., when 24 hour forecasts are performed, a lag of 24 hours is needed, else the retraining would
            use future values as target values.
    :type lag: pd.Timedelta
    """

    def __init__(self, module: Base, input_steps: Dict[str, BaseStep], file_manager, *,
                 targets: Optional[Dict[str, "BaseStep"]] = None,
                 computation_mode=ComputationMode.Default,
                 callbacks: List[Union[BaseCallback, Callable[[Dict[str, xr.DataArray]], None]]] = [],
                 condition=None,
                 batch_size: Optional[None] = None,
                 refit_conditions=[],
                 lag=pd.Timedelta(hours=24)):
        super().__init__(input_steps, targets, condition=condition,
                         computation_mode=computation_mode, name=module.name)
        self.file_manager = file_manager
        self.module = module
        self.callbacks = callbacks
        self.batch_size = batch_size
        if self.current_run_setting.computation_mode is not ComputationMode.Refit and len(refit_conditions) > 0:
            message = "You added a refit_condition without setting the computation_mode to refit." \
                      " The condition will be ignored."
            warnings.warn(message)
            logger.warning(message)
        self.lag = lag
        self.refit_conditions = refit_conditions
        self.result_steps: Dict[str, ResultStep] = {}

    def _fit(self, inputs: Dict[str, BaseStep], target_step):
        # Fit the encapsulate module, if the input and the target is not stopped.
        self.module.fit(**inputs, **target_step)

    def _callbacks(self):
        # plots and writs the data if the step is finished.
        for callback in self.callbacks:
            dim = _get_time_indexes(self.result_buffer)[0]

            if self.current_run_setting.online_start is not None:
                to_plot = {k: self.result_buffer[k][self.result_buffer[k][dim] >= self.current_run_setting.online_start] for k in
                           self.result_buffer.keys()}
            else:
                to_plot = self.result_buffer
            if isinstance(callback, BaseCallback):
                callback.set_filemanager(self.file_manager)
            if isinstance(self.result_buffer, xr.DataArray) or isinstance(self.result_buffer, xr.Dataset):
                # DEPRECATED: direct DataArray or Dataset passing is depricated
                callback({"deprecated": self.result_buffer})
            else:
                callback(to_plot)

    def _transform(self, input_step):
        if isinstance(self.module, BaseEstimator) and not self.module.is_fitted:
            message = f"Try to call transform in {self.name} on not fitted module {self.module.name}"
            logger.error(message)
            raise NotFittedException(message, self.name, self.module.name)
        result = self.module.transform(**input_step)
        return self._post_transform(result)

    @classmethod
    def load(cls, stored_step: Dict, inputs, targets, module, file_manager):
        """
        Load a stored step.

        :param stored_step: Informations about the stored step
        :param inputs: The input step of the stored step
        :param targets: The target step of the stored step
        :param module: The module wrapped by this step
        :return: Step
        """
        if stored_step["condition"]:
            with open(stored_step["condition"], 'rb') as pickle_file:
                condition = cloudpickle.load(pickle_file)
        else:
            condition = None
        refit_conditions = []
        for refit_condition in stored_step["refit_conditions"]:
            with open(refit_condition, 'rb') as pickle_file:
                refit_conditions.append(cloudpickle.load(pickle_file))

        callbacks = []
        for callback_path in stored_step["callbacks"]:
            with open(callback_path, 'rb') as pickle_file:
                callback = cloudpickle.load(pickle_file)
            callback.set_filemanager(file_manager)
            callbacks.append(callback)

        step = cls(module, inputs, targets=targets, file_manager=file_manager, condition=condition,
                   refit_conditions=refit_conditions, callbacks=callbacks, batch_size=stored_step["batch_size"])
        step.default_run_setting = RunSetting.load(stored_step["default_run_setting"])
        step.current_run_setting = step.default_run_setting.clone()
        step.id = stored_step["id"]
        step.name = stored_step["name"]
        step.last = stored_step["last"]

        return step

    def _compute(self, start, end, minimum_data, recalculate=False):
<<<<<<< HEAD
        input_data = self._get_input(start, end, minimum_data, recalculate=recalculate)
        target = self._get_target(start, end, minimum_data, recalculate=recalculate)
=======
        input_data = self._get_input(start, end, minimum_data)
        target = self._get_target(start, end, minimum_data)
>>>>>>> f6426da2
        if self.current_run_setting.computation_mode in [ComputationMode.Default, ComputationMode.FitTransform,
                                                         ComputationMode.Train]:
            # Fetch input_data and target data
            if self.batch_size:
                input_batch = self._get_input(end - self.batch_size, end, minimum_data, recalculate=recalculate)
                target_batch = self._get_target(end - self.batch_size, end, minimum_data, recalculate=recalculate)
                start_time = time.time()
                self._fit(input_batch, target_batch)
                self.training_time.set_kv("", time.time() - start_time)
            else:
                start_time = time.time()
                self._fit(input_data, target)
                self.training_time.set_kv("", time.time() - start_time)
        elif self.module is BaseEstimator:
            logger.info("%s not fitted in Step %s", self.module.name, self.name)

        start_time = time.time()
        result = self._transform(input_data)
        self.transform_time.set_kv("", time.time() - start_time)
        result_dict = {}
        for key, res in result.items():
            index = res.indexes[_get_time_indexes(result)[0]]
            start_ = max(index[0], start.to_numpy()) if start is not None else index[0]
            result_dict[key] = res.sel(**{_get_time_indexes(res)[0]: index[(index >= start_)]})
        return result_dict

    def _get_target(self, start, batch, minimum_data=(0, pd.Timedelta(0)), recalculate=False):
        min_data_module = self.module.get_min_data()
        if isinstance(min_data_module, (int, np.integer)):
            minimum_data = minimum_data[0] + min_data_module, minimum_data[1]
        else:
            minimum_data = minimum_data[0], minimum_data[1] + min_data_module
        return {
            key: target.get_result(start, batch, minimum_data=minimum_data)
            for key, target in self.targets.items()
        }

<<<<<<< HEAD
    def _get_input(self, start, batch, minimum_data=(0, pd.Timedelta(0)), recalculate=False):
=======
    def _get_input(self, start, batch, minimum_data=(0, pd.Timedelta(0)), use_result_buffer=False):
>>>>>>> f6426da2
        min_data_module = self.module.get_min_data()
        if isinstance(min_data_module, (int, np.integer)):
            minimum_data = minimum_data[0] + min_data_module, minimum_data[1]
        else:
            minimum_data = minimum_data[0], minimum_data[1] + min_data_module
        return {
<<<<<<< HEAD
            key: input_step.get_result(start, batch, minimum_data=minimum_data, recalculate=False) for
=======
            key: input_step.get_result(start, batch, minimum_data=minimum_data, use_result_buffer=use_result_buffer) for
>>>>>>> f6426da2
            key, input_step in self.input_steps.items()
        }

    def get_json(self, fm: FileManager):
        json = super().get_json(fm)
        condition_path = None
        refit_conditions_paths = []
        callbacks_paths = []
        if self.condition:
            condition_path = fm.get_path(f"{self.name}_condition.pickle")
            with open(condition_path, 'wb') as outfile:
                cloudpickle.dump(self.condition, outfile)
        for refit_condition in self.refit_conditions:
            refit_conditions_path = fm.get_path(f"{self.name}_refit_conditions.pickle")
            with open(refit_conditions_path, 'wb') as outfile:
                cloudpickle.dump(refit_condition, outfile)
            refit_conditions_paths.append(refit_conditions_path)
        for callback in self.callbacks:
            callback_path = fm.get_path(f"{self.name}_callback.pickle")
            with open(callback_path, 'wb') as outfile:
                cloudpickle.dump(callback, outfile)
            callbacks_paths.append(callback_path)
        json.update({"callbacks": callbacks_paths,
                     "condition": condition_path,
                     "refit_conditions": refit_conditions_paths,
                     "batch_size": self.batch_size})
        return json

    def refit(self, start: pd.Timestamp, end: pd.Timestamp):
        """
        Refits the module of the step.
        :param start: The date of the first data used for retraining.
        :param end: The date of the last data used for retraining.
        """
        if self.current_run_setting.computation_mode in [ComputationMode.Refit] and isinstance(self.module,
                                                                                               BaseEstimator):
            # first condition in the list prevails but we need to evaluate all conditions
            refitted = False
            for refit_condition in self.refit_conditions:
                if isinstance(refit_condition, BaseCondition):
                    condition_input = {key: value.step.get_result(start, end) for key, value in
                                       refit_condition.kwargs.items()}
                    eval_ = refit_condition.evaluate(**condition_input)  # can this be placed direclty in the if? test
                    if eval_ and not refitted:
                        self._refit(end, refit_condition.refit_batch, refit_condition.refit_params)
                        refitted = True
<<<<<<< HEAD
=======
                        self.refitted = True
>>>>>>> f6426da2
                elif isinstance(refit_condition, Callable):
                    input_data = self._get_input(start, end, recalculate=False)
                    target = self._get_target(start, end, recalculate=False)
                    if refit_condition(input_data, target):
                        self._refit(end)
                        break

    def _refit(self, end, refit_batch, refit_params=None):
<<<<<<< HEAD
        refit_input = self._get_input(end - refit_batch, end, recalculate=True)
        refit_target = self._get_target(end - refit_batch, end, recalculate=True)
=======
        refit_input = self._get_input(end - refit_batch, end)
        refit_target = self._get_target(end - refit_batch, end)
>>>>>>> f6426da2
        if refit_params is not None:
            self.module.set_params(**refit_params)
        self.module.refit(**refit_input, **refit_target)

    def get_result_step(self, item: str):
        if item not in self.result_steps:
            self.result_steps[item] = ResultStep(input_steps={"result": self}, buffer_element=item)
        return self.result_steps[item]<|MERGE_RESOLUTION|>--- conflicted
+++ resolved
@@ -142,19 +142,14 @@
         return step
 
     def _compute(self, start, end, minimum_data, recalculate=False):
-<<<<<<< HEAD
-        input_data = self._get_input(start, end, minimum_data, recalculate=recalculate)
-        target = self._get_target(start, end, minimum_data, recalculate=recalculate)
-=======
         input_data = self._get_input(start, end, minimum_data)
         target = self._get_target(start, end, minimum_data)
->>>>>>> f6426da2
         if self.current_run_setting.computation_mode in [ComputationMode.Default, ComputationMode.FitTransform,
                                                          ComputationMode.Train]:
             # Fetch input_data and target data
             if self.batch_size:
-                input_batch = self._get_input(end - self.batch_size, end, minimum_data, recalculate=recalculate)
-                target_batch = self._get_target(end - self.batch_size, end, minimum_data, recalculate=recalculate)
+                input_batch = self._get_input(end - self.batch_size, end, minimum_data)
+                target_batch = self._get_target(end - self.batch_size, end, minimum_data)
                 start_time = time.time()
                 self._fit(input_batch, target_batch)
                 self.training_time.set_kv("", time.time() - start_time)
@@ -175,7 +170,7 @@
             result_dict[key] = res.sel(**{_get_time_indexes(res)[0]: index[(index >= start_)]})
         return result_dict
 
-    def _get_target(self, start, batch, minimum_data=(0, pd.Timedelta(0)), recalculate=False):
+    def _get_target(self, start, batch, minimum_data=(0, pd.Timedelta(0))):
         min_data_module = self.module.get_min_data()
         if isinstance(min_data_module, (int, np.integer)):
             minimum_data = minimum_data[0] + min_data_module, minimum_data[1]
@@ -186,22 +181,14 @@
             for key, target in self.targets.items()
         }
 
-<<<<<<< HEAD
-    def _get_input(self, start, batch, minimum_data=(0, pd.Timedelta(0)), recalculate=False):
-=======
     def _get_input(self, start, batch, minimum_data=(0, pd.Timedelta(0)), use_result_buffer=False):
->>>>>>> f6426da2
         min_data_module = self.module.get_min_data()
         if isinstance(min_data_module, (int, np.integer)):
             minimum_data = minimum_data[0] + min_data_module, minimum_data[1]
         else:
             minimum_data = minimum_data[0], minimum_data[1] + min_data_module
         return {
-<<<<<<< HEAD
-            key: input_step.get_result(start, batch, minimum_data=minimum_data, recalculate=False) for
-=======
             key: input_step.get_result(start, batch, minimum_data=minimum_data, use_result_buffer=use_result_buffer) for
->>>>>>> f6426da2
             key, input_step in self.input_steps.items()
         }
 
@@ -248,25 +235,17 @@
                     if eval_ and not refitted:
                         self._refit(end, refit_condition.refit_batch, refit_condition.refit_params)
                         refitted = True
-<<<<<<< HEAD
-=======
                         self.refitted = True
->>>>>>> f6426da2
                 elif isinstance(refit_condition, Callable):
-                    input_data = self._get_input(start, end, recalculate=False)
-                    target = self._get_target(start, end, recalculate=False)
+                    input_data = self._get_input(start, end)
+                    target = self._get_target(start, end)
                     if refit_condition(input_data, target):
                         self._refit(end)
                         break
 
     def _refit(self, end, refit_batch, refit_params=None):
-<<<<<<< HEAD
-        refit_input = self._get_input(end - refit_batch, end, recalculate=True)
-        refit_target = self._get_target(end - refit_batch, end, recalculate=True)
-=======
         refit_input = self._get_input(end - refit_batch, end)
         refit_target = self._get_target(end - refit_batch, end)
->>>>>>> f6426da2
         if refit_params is not None:
             self.module.set_params(**refit_params)
         self.module.refit(**refit_input, **refit_target)
