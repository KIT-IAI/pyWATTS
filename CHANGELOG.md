--- conflicted
+++ resolved
@@ -3,13 +3,11 @@
 ## Unreleased
 
 ### Added
-<<<<<<< HEAD
-* Add average module for pre-processing
-=======
+* Add average module for pre-processing ([#166](https://github.com/KIT-IAI/pyWATTS/issues/166))
 * Metric can be calculated on cutouts ([#149](https://github.com/KIT-IAI/pyWATTS/issues/149))
-* Add custom scaler module for pre-processing
+* Add custom scaler module for pre-processing ([#167](https://github.com/KIT-IAI/pyWATTS/issues/167))
 * Add a MASE Summary ([#148](https://github.com/KIT-IAI/pyWATTS/issues/148))
->>>>>>> 9609de1c
+
 
 ### Changed
 
